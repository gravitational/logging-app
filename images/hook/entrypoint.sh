#!/bin/sh
set -e

<<<<<<< HEAD
echo "Assuming changeset from environment: $RIG_CHANGESET"
=======
echo "Assuming changeset from the envrionment: $RIG_CHANGESET"
>>>>>>> f52ab709
# note that rig does not take explicit changeset ID
# taking it from the environment variables
if [ $1 = "update" ]; then
    echo "Checking: $RIG_CHANGESET"
    if rig status $RIG_CHANGESET --retry-attempts=1 --retry-period=1s; then exit 0; fi

    echo "Starting update, changeset: $RIG_CHANGESET"
    rig cs delete --force -c cs/$RIG_CHANGESET
    echo "Deleting old replication controller rc/log-forwarder"
    rig delete rc/log-collector --resource-namespace=kube-system --force
    echo "Creating or updating resources"
    rig upsert -f /var/lib/gravity/resources/resources.yaml --debug
    echo "Checking status"
    rig status $RIG_CHANGESET --retry-attempts=120 --retry-period=1s --debug
    echo "Freezing"
    rig freeze
elif [ $1 = "rollback" ]; then
    echo "Reverting changeset $RIG_CHANGESET"
    rig revert
else
    echo "Missing argument, should be either 'update' or 'rollback'"
fi<|MERGE_RESOLUTION|>--- conflicted
+++ resolved
@@ -1,11 +1,7 @@
 #!/bin/sh
 set -e
 
-<<<<<<< HEAD
-echo "Assuming changeset from environment: $RIG_CHANGESET"
-=======
 echo "Assuming changeset from the envrionment: $RIG_CHANGESET"
->>>>>>> f52ab709
 # note that rig does not take explicit changeset ID
 # taking it from the environment variables
 if [ $1 = "update" ]; then
